{
	"": [
		"--------------------------------------------------------------------------------------------",
		"Copyright (c) Microsoft Corporation. All rights reserved.",
		"Licensed under the MIT License. See License.txt in the project root for license information.",
		"--------------------------------------------------------------------------------------------",
		"Do not edit this file. It is machine generated."
	],
	"installingVSIXExtension": "Installazione estensione da VSIX in corso...",
	"malicious": "Questa estensione è segnalata come problematica.",
	"installingMarketPlaceExtension": "Installazione dell'estensione dal Marketplace...",
	"uninstallingExtension": "Disinstallazione estensione in corso...",
<<<<<<< HEAD
	"enable": "Sì",
	"doNotEnable": "No",
=======
	"enableDependeciesConfirmation": "Se si abilita un'estensione, verranno abilitate anche le relative dipendenze. Continuare?",
	"enable": "Sì",
	"doNotEnable": "No",
	"disableDependeciesConfirmation": "Disabilitare anche le dipendenze dell'estensione?",
>>>>>>> 8647b7c1
	"yes": "Sì",
	"no": "No",
	"cancel": "Annulla",
	"singleDependentError": "Non è possibile disabilitare l'estensione '{0}'. L'estensione '{1}' dipende da tale estensione.",
	"twoDependentsError": "Non è possibile disabilitare l'estensione '{0}'. Le estensioni '{1}' e '{2}' dipendono da tale estensione.",
	"multipleDependentsError": "Non è possibile disabilitare l'estensione '{0}'. Alcune estensioni, tra cui '{1}' e '{2}' dipendono da tale estensione.",
	"installConfirmation": "Installare l'estensione '{0}'?",
	"install": "Installa"
}<|MERGE_RESOLUTION|>--- conflicted
+++ resolved
@@ -10,15 +10,10 @@
 	"malicious": "Questa estensione è segnalata come problematica.",
 	"installingMarketPlaceExtension": "Installazione dell'estensione dal Marketplace...",
 	"uninstallingExtension": "Disinstallazione estensione in corso...",
-<<<<<<< HEAD
-	"enable": "Sì",
-	"doNotEnable": "No",
-=======
 	"enableDependeciesConfirmation": "Se si abilita un'estensione, verranno abilitate anche le relative dipendenze. Continuare?",
 	"enable": "Sì",
 	"doNotEnable": "No",
 	"disableDependeciesConfirmation": "Disabilitare anche le dipendenze dell'estensione?",
->>>>>>> 8647b7c1
 	"yes": "Sì",
 	"no": "No",
 	"cancel": "Annulla",
