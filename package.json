--- conflicted
+++ resolved
@@ -1,11 +1,7 @@
 {
   "name": "code-oss-dev",
   "version": "1.47.0",
-<<<<<<< HEAD
-  "distro": "244808c549fb89eea435567dec5c431d33cf051e",
-=======
   "distro": "29d6ef479c5ce2798616e2713ff064752c7c2b59",
->>>>>>> be7c29a6
   "author": {
     "name": "Microsoft Corporation"
   },
